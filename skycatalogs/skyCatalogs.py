--- conflicted
+++ resolved
@@ -109,20 +109,6 @@
     variable_filter = ('mjd' in tbl)
 
     if region is not None:
-<<<<<<< HEAD
-        if isinstance(region, PolygonalRegion):        # special case
-            # Find bounding box
-            vertices = region.get_vertices_radec()  # list of (ra, dec)
-            ra_max = max([v[0] for v in vertices])
-            ra_min = min([v[0] for v in vertices])
-            dec_max = max([v[1] for v in vertices])
-            dec_min = min([v[1] for v in vertices])
-            bnd_box = Box(ra_min, ra_max, dec_min, dec_max)
-            # Compute mask for that box
-            mask = _compute_region_mask(bnd_box, tbl['ra'], tbl['dec'])
-            if all(mask):    # even bounding box doesn't intersect table rows
-                if no_obj_type_return and no_mjd_return:
-=======
         if isinstance(region, PolygonalRegion):
             # Using native PolygonalRegion selection is slow, so
             # pre-mask the RA, Dec values using an acceptance
@@ -148,7 +134,6 @@
             mask = _compute_region_mask(disk_region, tbl['ra'], tbl['dec'])
             if all(mask):
                 if no_obj_type_return:
->>>>>>> 5bf6d8c2
                     return None, None, None, None
                 else:    # currently if object type is returned, mjd is not
                     return None, None, None, None, None
