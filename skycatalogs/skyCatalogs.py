import os
import re
import logging
import healpy
import numpy as np
import numpy.ma as ma
from astropy import units as u
import lsst.sphgeom
from skycatalogs.objects.base_object import load_lsst_bandpasses, load_roman_bandpasses
from skycatalogs.utils.catalog_utils import CatalogContext
from skycatalogs.objects.base_object import ObjectList, ObjectCollection
from skycatalogs.objects.gaia_object import GaiaObject, GaiaCollection
from skycatalogs.objects.sso_object import SsoObject, SsoCollection
from skycatalogs.objects.sso_object import EXPOSURE_DEFAULT
# from skycatalogs.objects.sso_object import find_sso_files
from skycatalogs.readers import ParquetReader
from skycatalogs.utils.sed_tools import TophatSedFactory, DiffskySedFactory
from skycatalogs.utils.sed_tools import SsoSedFactory
from skycatalogs.utils.sed_tools import MilkyWayExtinction
from skycatalogs.utils.config_utils import Config
from skycatalogs.utils.shapes import Box, Disk, PolygonalRegion
from skycatalogs.utils.shapes import compute_region_mask
from skycatalogs.objects.sncosmo_object import SncosmoObject, SncosmoCollection
from skycatalogs.objects.star_object import StarObject
from skycatalogs.objects.galaxy_object import GalaxyObject
from skycatalogs.objects.diffsky_object import DiffskyObject
from skycatalogs.objects.snana_object import SnanaObject, SnanaCollection

__all__ = ['SkyCatalog', 'open_catalog']


# This function should maybe be moved to utils
def _get_intersecting_hps(hp_ordering, nside, region):
    '''
    Given healpixel structure defined by hp_ordering and nside, find
    all healpixels which intersect region, where region may be a box,
    a disk or a polygonal region.
    Return as some kind of iterable
    Note it's possible extra hps which don't actually intersect the region
    will be returned
    '''
    # First convert region description to an array (4,3) with (x,y,z) coords
    # for each vertex
    if isinstance(region, Box):
        vec = healpy.pixelfunc.ang2vec([region.ra_min, region.ra_max,
                                        region.ra_max, region.ra_min],
                                       [region.dec_min, region.dec_min,
                                        region.dec_max, region.dec_max],
                                       lonlat=True)

        pixels = healpy.query_polygon(nside, vec, inclusive=True, nest=False)
    elif isinstance(region, Disk):
        # Convert inputs to the types query_disk expects
        center = healpy.pixelfunc.ang2vec(region.ra, region.dec,
                                          lonlat=True)
        radius_rad = (region.radius_as * u.arcsec).to_value('radian')

        pixels = healpy.query_disc(nside, center, radius_rad, inclusive=True,
                                   nest=False)

    elif isinstance(region, PolygonalRegion):
        pixels = healpy.query_polygon(nside, region.get_vertices(),
                                      inclusive=True, nest=False)
    else:
        raise ValueError('Unsupported region type')

    # ensure pixels are always presented in the same order
    pixels = list(pixels)
    pixels.sort()
    return pixels


def _compress_via_mask(tbl, id_column, region, source_type='galaxy',
                       mjd=None, exposure=EXPOSURE_DEFAULT):
    '''
    Parameters
    ----------
    tbl          data table including columns named "ra", "dec", and id_column
                 (and also "object_type" colum if source_type is "star"
                 or "Gaia_star", possibly
                 start_mjd and end_mjd if galaxy is False and mjd is not
                 None)
    id_column    string
    region       mask should restrict to this region (or not at all if None)
    source_type  string of expected object type
    mjd          if not none, may be used to filter transient or variable
                 objects
    exposure     length of exposure if mjd is not None

    Returns
    -------
    4 values for galaxies and snana: ra, dec, id, mask
    5 values for pointsources: ra, dec, id, object_type, mask
    5 values for SSO: ra, dec, id, mjd, mask
    If objects are in the region, ra, dec, id correspond to those objects.
    mask will mask off unused objects
    If there are no objects in the region, all return values are None

    '''
    if isinstance(tbl[id_column][0], (int, np.int64)):
        tbl[id_column] = [str(an_id) for an_id in tbl[id_column]]

    no_obj_type_return = (source_type in {'galaxy', 'diffsky_galaxy',
                                          'snana', 'sso'})
    no_mjd_return = (source_type != 'sso')   # for now
    transient_filter = ('start_mjd' in tbl) and ('end_mjd' in tbl) and mjd is not None
    variable_filter = ('mjd' in tbl)

    if region is not None:
        if isinstance(region, PolygonalRegion):
            # Using native PolygonalRegion selection is slow, so
            # pre-mask the RA, Dec values using an acceptance
            # cone that encloses all of the vertices.

            # Compute the mean direction from the region vertices.
            vertices = region.get_vertices()
            mean_dir = vertices[0]
            for vertex in vertices[1:]:
                mean_dir += vertex
            mean_dir = lsst.sphgeom.UnitVector3d(mean_dir)

            # Find largest vertex offset from the mean direction in arcsec.
            max_offset = np.degrees(np.arccos(min([mean_dir.dot(_)
                                                   for _ in vertices])))*3600.

            # Construct a "Disk" enclosing the polygonal region.
            lon_lat = lsst.sphgeom.LonLat(mean_dir)
            ra = lon_lat.getLon().asDegrees()
            dec = lon_lat.getLat().asDegrees()
            disk_region = Disk(ra, dec, max_offset)

            mask = compute_region_mask(disk_region, tbl['ra'], tbl['dec'])
            if all(mask):
                if no_obj_type_return and no_mjd_return:
                    return None, None, None, None
                else:    # currently if object type is returned, mjd is not
                    return None, None, None, None, None

            # Get compressed ra, dec
            ra_compress = ma.array(tbl['ra'], mask=mask).compressed()
            dec_compress = ma.array(tbl['dec'], mask=mask).compressed()
            poly_mask = compute_region_mask(region, ra_compress, dec_compress)

            # Get indices of unmasked
            ixes = np.where(~mask)

            # Update bounding box mask with polygonal mask
            mask[ixes] |= poly_mask
        else:
            mask = compute_region_mask(region, tbl['ra'], tbl['dec'])

        if transient_filter:
            time_mask = _compute_transient_mask(mjd, tbl['start_mjd'],
                                                tbl['end_mjd'])
            mask = np.logical_or(mask, time_mask)
        elif variable_filter:
            time_mask = _compute_variable_mask(mjd, tbl['mjd'], exposure)
            mask = np.logical_or(mask, time_mask)

        if all(mask):
            if no_obj_type_return and no_mjd_return:
                return None, None, None, None
            else:
                return None, None, None, None, None
        else:
            ra_compress = ma.array(tbl['ra'], mask=mask).compressed()
            dec_compress = ma.array(tbl['dec'], mask=mask).compressed()
            id_compress = ma.array(tbl[id_column], mask=mask).compressed()
            if no_obj_type_return:
                if no_mjd_return:
                    return ra_compress, dec_compress, id_compress, mask
                else:
                    mjd_compress = ma.array(tbl['mjd'], mask=mask).compressed()
                    return ra_compress, dec_compress, id_compress, mjd_compress, mask
            else:

                object_type_compress = ma.array(tbl['object_type'],
                                                mask=mask).compressed()
                return ra_compress, dec_compress, id_compress, object_type_compress, mask
    else:
        if no_obj_type_return:
            if transient_filter:
                time_mask = _compute_transient_mask(mjd, tbl['start_mjd'],
                                                    tbl['end_mjd'])
                ra_compress = ma.array(tbl['ra'], mask=time_mask).compressed()
                dec_compress = ma.array(tbl['dec'],
                                        mask=time_mask).compressed()
                id_compress = ma.array(tbl[id_column],
                                       mask=time_mask).compressed()
                return ra_compress, dec_compress, id_compress, time_mask
            elif variable_filter:
                time_mask = _compute_variable_mask(mjd, tbl['mjd'], exposure)
                if time_mask is not None:
                    ra_compress = ma.array(tbl['ra'], mask=time_mask).compressed()
                    dec_compress = ma.array(tbl['dec'],
                                            mask=time_mask).compressed()
                    id_compress = ma.array(tbl[id_column],
                                           mask=time_mask).compressed()
                    mjd_compress = ma.array(tbl['mjd'], mask=time_mask).compressed()
                    return ra_compress, dec_compress, id_compress, mjd_compress, time_mask
                else:
                    return tbl['ra'], tbl['dec'], tbl[id_column], tbl['mjd'], None
            else:
                return tbl['ra'], tbl['dec'], tbl[id_column], None
        else:
            return tbl['ra'], tbl['dec'], tbl[id_column], tbl['object_type'], None


def _compute_transient_mask(current_mjd, start_mjd, end_mjd):
    '''
    Starting with an existing mask of excluded objects, exclude additional
    objects not visible at time current_mjd
    Parameters
    ----------
    current_mjd    Float  Time for which mask will be computed
    start_mjd      Array of float. Bound on when object starts being
                   detectable
    end_mjd        Array of float. Bound on when object ceases being
                   visible
    Returns
    -------
    mask of objects detectable at specified time
    '''
    mask = np.logical_or((current_mjd > end_mjd), (current_mjd < start_mjd))

    return mask


SECONDS_PER_DAY = 24.0*3600.0
MJD_EPS = 0.1/SECONDS_PER_DAY
JD_SEC = 1.0/SECONDS_PER_DAY


def _compute_variable_mask(current_mjd, mjd_column, exposure, epsilon=MJD_EPS):
    '''
    Compute mask to exclude all entries with
    mjd_column  > current_mjd - epsilon and mjd < current_mjd + exposure

    Parameters
    ----------
    current_mjd  float            mjd of interest
    mjd_column   array of float   mjd for each entry
    exposure     float            exposure in seconds
    epsilon      float            tolerance for matching mjd entry

    Returns
    -------
    mask
    '''
    if not current_mjd:
        return None

    exposure_jd = exposure * JD_SEC
    mask = np.logical_or(mjd_column < (current_mjd - epsilon),
                         mjd_column > (current_mjd + exposure_jd))
    return mask


class SkyCatalog(object):
    '''
    A base class with derived classes for galaxies, static (w.r.t. coordinates)
    point sources, SSOs

    '''
    def __init__(self, config, mp=False, skycatalog_root=None, verbose=False,
                 loglevel='INFO'):
        '''
        Parameters
        ----------
        config:  dict.  Typically the result of loading a yaml file
        mp:      boolean  Default False. Set True to enable multiprocessing.
        skycatalog_root: If not None, overrides value in config or
                         in environment variable SKYCATALOG_ROOT
        '''
        self._config = Config(config)
        self._global_partition = None
        if 'area_partition' in self._config.keys():       # old-style config
            self._global_partition = self._config['area_partition']

        self._logger = logging.getLogger('skyCatalogs.client')

        if not self._logger.hasHandlers():
            self._logger.setLevel(loglevel)
            ch = logging.StreamHandler()
            ch.setLevel(loglevel)
            formatter = logging.Formatter('%(asctime)s - %(levelname)s - %(message)s')
            ch.setFormatter(formatter)
            self._logger.addHandler(ch)

        self._mp = mp
        if 'schema_version' not in config and 'schema_version' not in config['provenance']['versioning']:
            self._cat_dir = config['root_directory']
        else:
            sky_root = config['skycatalog_root']        # default
            if skycatalog_root:
                sky_root = skycatalog_root
            else:
                sky_root_env = os.getenv('SKYCATALOG_ROOT', None)
                if sky_root_env:
                    sky_root = sky_root_env

            self._cat_dir = os.path.join(sky_root, config['catalog_dir'])

        self._sky_root = os.path.abspath(sky_root)

        self._logger.info(f'Catalog data will be read from {self._cat_dir}')
        # There may be more to do at this point but not too much.
        # In particular, don't read in anything from data files

        self.verbose = verbose
        self._validate_config()

        # Outer dict: hpid for key. Value is another dict
        #    with keys 'files', 'object_types', each with value another dict
        #       for 'files', map filepath to handle (initially None)
        #       for 'object_types', map object type to filepath
        self._hp_info = dict()
        _ = self._find_all_hps()

        # NOTE: the use of TophatSedFactory is appropriate *only* for an
        # input galaxy catalog with format like cosmoDC2, which includes
        # definitions of tophat SEDs. A different implementation will
        # be needed for newer galaxy catalogs
        th_parameters = self._config.get_tophat_parameters()
        if th_parameters:
            self._observed_sed_factory =\
                TophatSedFactory(th_parameters, config['Cosmology'])
        elif 'diffsky_galaxy' in config['object_types']:
            self._observed_sed_factory =\
                DiffskySedFactory(self._cat_dir,
                                  config['object_types']['diffsky_galaxy']
                                  ['sed_file_template'],
                                  config['Cosmology'])
        if 'sso' in config['object_types']:
            self._sso_sed_path = config['provenance']['inputs'].get('sso_sed',
                                                                    'sso_sed.db')

            self._sso_sed_factory = SsoSedFactory(self._sso_sed_path)
        self._extinguisher = MilkyWayExtinction()

        # Make our properties accessible to BaseObject, etc.
        self.cat_cxt = CatalogContext(self)

        # register object types which are in the config
        if 'gaia_star' in config['object_types']:
            self.cat_cxt.register_source_type('gaia_star',
                                              object_class=GaiaObject,
                                              collection_class=GaiaCollection,
                                              custom_load=True)
        if 'sncosmo' in config['object_types']:
            self.cat_cxt.register_source_type(
                'sncosmo',
                object_class=SncosmoObject,
                collection_class=SncosmoCollection)
        if 'star' in config['object_types']:
            self.cat_cxt.register_source_type('star',
                                              object_class=StarObject)
        if 'galaxy' in config['object_types']:
            self.cat_cxt.register_source_type('galaxy',
                                              object_class=GalaxyObject)
        if 'snana' in config['object_types']:
            self.cat_cxt.register_source_type('snana',
                                              object_class=SnanaObject,
                                              collection_class=SnanaCollection)
        if 'diffsky_galaxy' in config['object_types']:
            self.cat_cxt.register_source_type('diffsky_galaxy',
                                              object_class=DiffskyObject)
        if 'sso' in config['object_types']:
            self.cat_cxt.register_source_type('sso',
                                              object_class=SsoObject,
                                              collection_class=SsoCollection)

    @property
    def observed_sed_factory(self):
        return self._observed_sed_factory

    @property
    def extinguisher(self):
        return self._extinguisher

    @property
    def raw_config(self):
        '''
        Return config, typically uploaded from yaml.
        '''
        return self._config

    # One might check that the config is complete and well-formed
    #  - for example require certain keys, such as catalog_name,
    #  data_file_type, area_parition, root_directory, object_types -
    # to exist, and check that that the data directory (value of
    # root_directory) exists.
    def _validate_config(self):
        pass

    def _find_hps_by_type(self, name, type_config):
        '''
        Parameters
        ----------
        name        string    object type name
        type_config      dict      config information about name

        Returns
        -------
        set of healpixels with data for specified type

        Side-effects: Update self._hp_info
        '''
        # Assume flux files, if they exist, are in same dir. as main files
        if 'file_template' not in type_config:
            return set()
        tmpl = type_config['file_template']
        rel_dir, tmpl = os.path.split(tmpl)
        tmpl_keys = [tmpl]
        if 'flux_file_template' in type_config:
            flux_tmpl = type_config['flux_file_template']
            flux_dir, flux_tmpl = os.path.split(flux_tmpl)
            if flux_dir != rel_dir:
                raise ValueError(f'Flux and main files for {name} in different directories')
            tmpl_keys.append(flux_tmpl)
        to_search = self._cat_dir
        if rel_dir != '':
            to_search = os.path.join(self._cat_dir, rel_dir)

        files = os.listdir(to_search)
        hp_set = set()
        for f in files:
            if rel_dir == '':
                fpath = f
            else:
                fpath = os.path.join(rel_dir, f)
            for k in tmpl_keys:
                if k.find('?P<healpix>') != -1:
                    m = re.fullmatch(k, f)
                    if m:
                        hp = int(m['healpix'])
                        hp_set.add(hp)

                        if hp not in self._hp_info:
                            self._hp_info[hp] = {'files': {fpath: None},
                                                 'object_types': {name: [fpath]}}
                        else:
                            this_hp = self._hp_info[hp]
                            # Value of 'object_types' is now a list
                            if fpath not in this_hp['files']:
                                this_hp['files'][fpath] = None
                            if name in this_hp['object_types']:
                                this_hp['object_types'][name].append(fpath)
                            else:
                                this_hp['object_types'][name] = [fpath]
        return hp_set

    def _find_all_hps(self):
        '''
        For each healpix with files matching pattern in or under the
        directory containing the config file, update _hp_info as needed to keep
        track of all files for that healpix and the object types included in
        those files.

        Returns
        -------
        Sorted list of healpix pixels with at least one file in the directory

        '''
        if len(self._hp_info) > 0:
            hp_list = list(self._hp_info.keys())
            hp_list.sort()
            return hp_list

        o_types = list(self.toplevel_only((self._config['object_types'])))
        hp_set = set()
        for (k, v) in [(o_t, self._config['object_types'][o_t]) for o_t in o_types]:
            new_hps = self._find_hps_by_type(k, v)
            hp_set.update(new_hps)

        hp_list = list(hp_set)
        hp_list.sort()
        return hp_list

    def hps_by_type(self, object_type):
        '''
        Parameters
        ----------
        object_type   string

        Returns
        -------
        list of healpixels (int) having data for object type object_type
        (or its parent type if it has one)
        '''
        if not self._hp_info:
            return []
        hps = []
        if 'parent' in self._config['object_types'][object_type]:
            object_type = self._config['object_types'][object_type]['parent']
        for hp, val in self._hp_info.items():
            if object_type in val['object_types']:
                hps.append(hp)
        hps.sort()
        return hps

    def get_hps_by_region(self, region, object_type='galaxy'):
        '''
        Parameters
        ----------
        Region can be a box (named 4-tuple (min-ra, max-ra, min-dec, max-dec)),
        a circle (named 3-tuple (ra, dec, radius)) or of type
        PolygonalRegion.
        Catalog area partition must be by healpix

        Returns
        -------
        Set of healpixels intersecting the region
        '''
        # If area_partition doesn't use healpix, raise exception
        if self._global_partition is None:
            partition = self._config['object_types'][object_type]['area_partition']
        else:
            partition = self._global_partition
        return _get_intersecting_hps(partition['ordering'], partition['nside'],
                                     region)

    def get_object_type_names(self):
        '''
        Returns
        -------
        All object type names in the catalog's config
        '''
        names = list(set(self._config['object_types'].keys()))
        names.sort()
        return names

    def default_object_type_set(self):
        if 'default_object_types' in self._config.keys():
            return set(self._config['default_object_types'])
        else:
            return self.get_object_type_names()

    def toplevel_only(self, object_types):
        '''
        Parameters
        ----------
        object_types     Set of object type names
        Remove object types with a parent.  Add in the parent.

        Return the resulting types (as list) and their values
        '''
        objs_copy = set(object_types)
        for obj in object_types:
            parent = self._config.get_object_parent(obj)
            if parent is not None:
                objs_copy.remove(obj)
                objs_copy.add(parent)
        return objs_copy

    def get_objects_by_region(self, region, obj_type_set=None, mjd=None,
                              exposure=EXPOSURE_DEFAULT):
        '''
        Parameters
        ----------
        region         region is a named tuple(may be box or circle)
                       or object of type PolygonalRegion
        obj_type_set   Return only these objects. Defaults to value in config if
                       specified; else default to all defined in config
        mjd            MJD of observation epoch.
        exposure       exposure length (seconds)

        Returns
        -------
        ObjectList containing sky objects visible in the region
        [at the specified time]
        '''
        # Take intersection of obj_type_list and available object types
        # Determine healpix intersecting the region

        if self.verbose:
            print("Region ", region)
            print("obj_type_set ", obj_type_set)

        object_list = ObjectList()
        if obj_type_set is None:
            obj_types = self.default_object_type_set()
        else:
            obj_types = set(self.get_object_type_names()).intersection(obj_type_set)
        obj_types = self.toplevel_only(obj_types)

        # Ensure they're always ordered the same way
        obj_types = list(obj_types)
        obj_types.sort()

        for ot in obj_types:
            new_list = self.get_object_type_by_region(region, ot, mjd=mjd,
                                                      exposure=exposure)
            object_list.append_object_list(new_list)

        return object_list

    def get_object_type_by_region(self, region, object_type, mjd=None,
                                  exposure=EXPOSURE_DEFAULT):
        '''
        Parameters
        ----------
        region        box, circle or PolygonalRegion. Supported region
                      types made depend on object_type
        object_type   known object type without parent
        mjd           MJD of observation epoch.
        exposure      exposure (seconds)

        Returns
        -------
        an ObjectList containing all objects found.

        '''

        out_list = ObjectList()
        if self._global_partition is not None:
            partition = self._global_partition
        else:
            partition = self._config['object_types'][object_type]['area_partition']

        coll_type = self.cat_cxt.lookup_collection_type(object_type)
        if coll_type is not None:
            if self.cat_cxt.use_custom_load(object_type):
                coll = coll_type.load_collection(region, self, mjd=mjd,
                                                 exposure=EXPOSURE_DEFAULT)
                if isinstance(coll, ObjectCollection):
                    out_list.append_collection(coll)
                else:  # ObjectList
                    out_list.append_object_list(coll)
                return out_list

        if partition != 'None':
            if partition['type'] == 'healpix':
                hps = self.get_hps_by_region(region, object_type)
                for hp in hps:
                    c = self.get_object_type_by_hp(hp, object_type, region,
                                                   mjd,
                                                   exposure=EXPOSURE_DEFAULT)
                    if len(c) > 0:
                        out_list.append_object_list(c)
                return out_list
        else:
            raise NotImplementedError(f'Unsupported object type {object_type}')

    def get_object_type_by_hp(self, hp, object_type, region=None, mjd=None,
                              exposure=EXPOSURE_DEFAULT):
        object_list = ObjectList()

        #  Do we need to check more specifically by object type?
        # if hp not in self._hp_info:
        if hp not in self.hps_by_type(object_type):
            msg = f'In SkyCatalog.get_object_type_by_hp, healpix {hp}  '
            msg += f'intersects region but has no data file for {object_type}'
            self._logger.warning(msg)
            return object_list

        if object_type in ['galaxy', 'diffsky_galaxy']:
            columns = ['galaxy_id', 'ra', 'dec']
            id_name = 'galaxy_id'
        elif object_type in ['snana']:
            columns = ['id', 'ra', 'dec', 'start_mjd', 'end_mjd']
            id_name = 'id'
        elif object_type in ['star', 'sncosmo']:
            columns = ['object_type', 'id', 'ra', 'dec']
            id_name = 'id'
        elif object_type in ['sso']:
            id_name = 'id'
            columns = ['id', 'ra', 'dec', 'mjd']
        else:
            raise NotImplementedError(f'Unsupported object type {object_type}')

        coll_class = self.cat_cxt.lookup_collection_type(object_type)

        if self.verbose:
            print('Working on healpix pixel ', hp)
        rdr_ot = dict()   # maps readers to set of object types it reads

        if 'file_template' in self._config['object_types'][object_type]:
            f_list = self._hp_info[hp]['object_types'][object_type] \
                if object_type in self._hp_info[hp]['object_types'] else []
        elif 'parent' in self._config['object_types'][object_type]:
            f_list = self._hp_info[hp]['object_types'][self._config['object_types'][object_type]['parent']]

        for f in f_list:
            if self._hp_info[hp]['files'][f] is None:        # no reader yet
                full_path = os.path.join(self._cat_dir, f)
                the_reader = ParquetReader(full_path, mask=None)
                self._hp_info[hp]['files'][f] = the_reader
            else:
                the_reader = self._hp_info[hp]['files'][f]
                # associate object type with this reader
            if the_reader in rdr_ot:
                rdr_ot[the_reader].add(object_type)
            else:
                rdr_ot[the_reader] = set([object_type])

        # Find readers needed to get minimal columns for our object type
        the_readers = []
        for rdr in rdr_ot:
            if object_type in rdr_ot[rdr]:
                the_readers.append(rdr)

        # Unfortunately galaxies and point sources can't be handled quite
        # the same way since we need to read an extra column for pointsources
        # There will have to be some "if galaxy... else ... code"
        for rdr in the_readers:
            if 'ra' not in rdr.columns:
                continue

            # Make a collection for each row group
            for rg in range(rdr.n_row_groups):
                arrow_t = rdr.read_columns(columns, None, rg)
                if object_type in {'galaxy', 'diffsky_galaxy', 'snana'}:
                    ra_c, dec_c, id_c, mask =\
                        _compress_via_mask(arrow_t,
                                           id_name,
                                           region,
                                           source_type=object_type,
                                           mjd=mjd)
                    if ra_c is not None:
                        new_collection = coll_class(ra_c, dec_c, id_c,
                                                    object_type, hp, self,
                                                    region=region,
                                                    mjd=mjd,
                                                    mask=mask,
                                                    readers=the_readers,
                                                    row_group=rg)
                        if object_type == 'snana':
                            # file pattern really should come from cfg
                            base = f'snana_{hp}.hdf5'
                            SED_file = os.path.join(self._cat_dir, base)
                            new_collection.set_SED_file(SED_file)
                        object_list.append_collection(new_collection)
                elif object_type in {'sso'}:
                    ra_c, dec_c, id_c, mjd_c, mask =\
                        _compress_via_mask(arrow_t,
                                           id_name,
                                           region,
                                           source_type=object_type,
                                           mjd=mjd, exposure=exposure)
                    if ra_c is not None:
                        new_collection = SsoCollection(ra_c, dec_c, id_c, hp,
                                                       self,
                                                       mjd_individual=mjd_c,
                                                       region=region,
                                                       mjd=mjd, mask=mask,
                                                       readers=the_readers,
                                                       row_group=rg,
                                                       exposure=exposure)
                        object_list.append_collection(new_collection)
                else:
                    ra_c, dec_c, id_c, object_type_c, mask =\
                        _compress_via_mask(arrow_t, id_name, region,
                                           source_type={object_type})
                    if ra_c is not None and object_type_c[0] == object_type:
                        new_collection = coll_class(ra_c, dec_c, id_c,
                                                    object_type_c[0], hp,
                                                    self, region=region,
                                                    mjd=mjd,
                                                    mask=mask,
                                                    readers=the_readers,
                                                    row_group=rg)
                        object_list.append_collection(new_collection)

        return object_list

    # For generator version, do this a row group at a time
    #    but if region cut leaves too small a list, read more rowgroups
    #    to achieve a reasonable size list (or exhaust the file)

    def get_object_iterator_by_hp(self, hp, obj_type_set=None,
                                  max_chunk=None, mjd=None):
        '''
        Parameters
        ----------
        mjd            MJD of observation epoch
        hp             A healpix id
        obj_type_set   Return only these objects. Defaults to all available
        max_chunk      If specified, iterator will return no more than this
                       number of objections per iteration
        Returns
        -------
        An iterator
        '''
        pass


def open_catalog(config_file, mp=False, skycatalog_root=None, verbose=False):
    '''
    Parameters
    ----------
    config_file   yaml file containing config
    skycatalog_root optional override of skycatalog_root. This value may also
                    be supplied by setting the environment variable
                    SKYCATALOG_ROOT.  Precedence is 1) argument
                    2) environment variable 3) value in config file for
                    key skycatalog_root.  However set, this value
                    joined to value of the key catalog_dir will be used
                    to find the catalog data.

    Returns
    -------
    SkyCatalog
    '''
    # Get bandpasses in case we need to compute fluxes
    _ = load_lsst_bandpasses()
    _ = load_roman_bandpasses()
<<<<<<< HEAD
    base_dir = os.path.dirname(config_file)
    YamlIncludeConstructor.add_to_loader_class(loader_class=yaml.SafeLoader,
                                               base_dir=base_dir)
    with open(config_file) as f:
        return SkyCatalog(yaml.safe_load(f), skycatalog_root=skycatalog_root,
                          mp=mp, verbose=verbose)
=======

    from skycatalogs.utils.config_utils import open_config_file

    config_dict = open_config_file(config_file)
    return SkyCatalog(config_dict, skycatalog_root=skycatalog_root, mp=mp,
                      verbose=verbose)


if __name__ == '__main__':
    import time
    cfg_file_name = 'skyCatalog.yaml'
    skycatalog_root = os.getenv('SKYCATALOG_ROOT')
    catalog_dir = 'reorg'
    if len(sys.argv) > 1:
        catalog_dir = sys.argv[1]
    if len(sys.argv) > 2:
        cfg_file_name = sys.argv[2]

    cfg_file = os.path.join(skycatalog_root, catalog_dir, cfg_file_name)

    write_sed = False
    if len(sys.argv) > 3:
        write_sed = True

    # For tract 3828
    #   55.73604 < ra < 57.563452
    #  -37.19001 < dec < -35.702481

    cat = open_catalog(cfg_file, skycatalog_root=skycatalog_root)
    hps = cat._find_all_hps()
    print('Found {} healpix pixels '.format(len(hps)))
    for h in hps:
        print(h)
    ra_min_tract = 55.736
    ra_max_tract = 57.564
    dec_min_tract = -37.190
    dec_max_tract = -35.702
    # ra_min_small = 56.0
    # ra_max_small = 56.2
    ra_min_small = 55.9
    ra_max_small = 56.1
    dec_min_small = -36.2
    dec_max_small = -36.0

    sed_fmt = 'lambda: {:.1f}  f_lambda: {:g}'

    rgn = Box(ra_min_small, ra_max_small, dec_min_small, dec_max_small)
    vertices = [(ra_min_small, dec_min_small), (ra_min_small, dec_max_small),
                (ra_max_small, dec_max_small), (ra_max_small, dec_min_small)]
    rgn_poly = PolygonalRegion(vertices_radec=vertices)

    intersect_hps = _get_intersecting_hps('ring', 32, rgn)

    print("For region ", rgn)
    print("intersecting pixels are ", intersect_hps)

    intersect_poly_hps = _get_intersecting_hps('ring', 32, rgn_poly)
    print("For region ", rgn_poly)
    print("intersecting pixels are ", intersect_poly_hps)

    at_slac = os.getenv('HOME').startswith('/sdf/home/')
    if not at_slac:
        obj_types = {'star', 'galaxy', 'sncosmo', 'snana'}
    else:
        obj_types = {'star', 'galaxy', 'sncosmo', 'snana', 'gaia_star'}

    print('Invoke get_objects_by_region with box region, no gaia')
    t0 = time.time()
    object_list = cat.get_objects_by_region(rgn,
                                            obj_type_set={'star', 'galaxy',
                                                          'sncosmo'},
                                            mjd=63200.0)
    t_done = time.time()
    print('Took ', t_done - t0)
    # #### temporary obj_type_set={'galaxy', 'star'} )
    #                                        obj_type_set=set(['galaxy']) )
    # Try out get_objects_by_hp with no region
    # colls = cat.get_objects_by_hp(9812, None, set(['galaxy']) )

    print('Number of collections returned for box:  ',
          object_list.collection_count)
    print('Object count for box: ', len(object_list))

    print('Invoke get_objects_by_region with polygonal region')
    t0 = time.time()
    object_list_poly = cat.get_objects_by_region(rgn_poly,
                                                 obj_type_set=obj_types)
    t_done = time.time()
    print('Took ', t_done - t0)

    print('Number of collections returned for polygon:  ',
          object_list_poly.collection_count)
    assert (object_list.collection_count == object_list_poly.collection_count)
    print('Object count for polygon: ', len(object_list_poly))

    fudge = 5
    assert (len(object_list_poly) > len(object_list) - fudge)
    assert (len(object_list_poly) < len(object_list) + fudge)

    print('Now try inscribed polygon which is not a box')
    ra_avg = (ra_min_small + ra_max_small) * 0.5
    dec_avg = (dec_min_small + dec_max_small) * 0.5
    diamond_vertices = [(ra_min_small, dec_avg), (ra_avg, dec_max_small),
                        (ra_max_small, dec_avg), (ra_avg, dec_min_small)]
    rgn_diamond = PolygonalRegion(vertices_radec=diamond_vertices)

    intersect_diamond_hps = _get_intersecting_hps('ring', 32, rgn_diamond)
    print("for diamond region ", rgn_diamond)
    print("intersecting pixels are ", intersect_diamond_hps)

    print('Invoke get_objects_by_region with diamond region')
    t0 = time.time()
    object_list_diamond = cat.get_objects_by_region(rgn_diamond,
                                                    obj_type_set=obj_types)
    t_done = time.time()
    print('Took ', t_done - t0)

    print('Number of collections returned for diamond:  ',
          object_list_diamond.collection_count)
    print('Object count for diamond: ', len(object_list_diamond))

    # ### TEMP FOR DEBUGGING
    # ## exit(0)

    # For now SIMS_SED_LIBRARY_DIR is undefined at SLAC, making it impossible
    # to get SEDs for stars. So (crudely) determine whether or not
    # we're running at SLAC

    colls = object_list.get_collections()
    got_a_sed = False
    for c in colls:
        n_obj = len(c)
        print("For hpid ", c.get_partition_id(), "found ", n_obj, " objects")
        if (n_obj) < 1:
            continue
        print("First object: ")
        print(c[0], '\nid=', c[0].id, ' ra=', c[0].ra, ' dec=', c[0].dec,
              ' belongs_index=', c[0]._belongs_index,
              ' object_type: ', c[0].object_type)

        if (n_obj < 3):
            continue
        print("Slice [1:3]")
        slice13 = c[1:3]
        for o in slice13:
            print('id=', o.id, ' ra=', o.ra, ' dec=', o.dec, ' belongs_index=',
                  o._belongs_index,  ' object_type: ', o.object_type)
            print(o.object_type)
            if o.object_type == 'star':
                if not at_slac:
                    print(o.get_instcat_entry())
                    sed, magnorm = o._get_sed()
                    print('For star magnorm: ', magnorm)
                    if magnorm < 1000:
                        print('Length of sed: ', len(sed.wave_list))
            elif o.object_type == 'sncosmo':
                print(o.get_instcat_entry())
                for b in {'u', 'g', 'r', 'i', 'z', 'y'}:
                    print(o.get_LSST_flux(b))
            elif o.object_type == 'galaxy':
                for cmp in ['disk', 'bulge', 'knots']:
                    print(cmp)
                    if cmp in o.subcomponents:
                        # broken for galaxies currently
                        # print(o.get_instcat_entry(component=cmp))
                        sed, _ = o._get_sed(cmp)
                        if sed:
                            print('Length of sed table: ', len(sed.wave_list))
                            if not got_a_sed:
                                got_a_sed = True
                                th = o.get_native_attribute(f'sed_val_{cmp}')
                                print('Tophat values: ', th)
                                sed, _ = o._get_sed(component=cmp)
                                print('Simple sed wavelengths:')
                                print(sed.wave_list)
                                print('Simple sed values:')
                                print([sed(w) for w in sed.wave_list])
                                if write_sed:
                                    o.write_sed('simple_sed.txt',
                                                component=cmp)
                                sed_fine, _ = o._get_sed(component=cmp,
                                                         resolution=1.0)
                                print('Bin width = 1 nm')
                                print('Initial wl values',
                                      sed_fine.wave_list[:20])
                                print('Start at bin 100',
                                      sed_fine.wave_list[100:120])
                                print('Initial values')
                                print([sed_fine(w) for w in sed_fine.wave_list[:20]])
                                print('Start at bin 100')
                                print([sed_fine(w) for w in sed_fine.wave_list[100:120]])
                        else:
                            print('All-zero sed')

                # Try out old wrapper functions
                print("\nget_dust:")
                i_av, i_rv, g_av, g_rv = o._get_dust()
                print(f'i_av={i_av} i_rv={i_rv} g_av={g_av} g_rv={g_rv}')
                print("\nget_wl_params")
                g1, g2, mu = o.get_wl_params()
                print(f'g1={g1} g2={g2} mu={mu}')
                print("\nget_gsobject_components. Keys of returned dict:")
                gs_dict = o.get_gsobject_components()
                print(gs_dict.keys())
                print("\nget_observer_sed_components.  Keys of returned dict:")
                o_seds = o.get_observer_sed_components()
                print(o_seds.keys())

                f = o.get_LSST_flux('i')
                print(f'Flux for i bandpass: {f}')
                fluxes = o.get_LSST_fluxes()
                for k, v in fluxes.items():
                    print(f'Bandpass {k} has flux {v}')

        if n_obj > 200:
            print("Object 200")
            print(c[200], '\nid=', c[200].id, ' ra=', c[200].ra, ' dec=',
                  c[200].dec,
                  ' belongs_index=', c[200]._belongs_index)
        if n_obj > 163997:
            slice_late = c[163994:163997]
            print('\nobjects indexed 163994 through 163996')
            for o in slice_late:
                print('id=', o.id, ' ra=', o.ra, ' dec=', o.dec,
                      ' belongs_index=', o._belongs_index)

    print('Total object count: ', len(object_list))

    if len(object_list) == 0:
        print('Empty object list. All done')
        exit(0)

    obj = object_list[0]
    print("Type of element in object_list:", type(obj))

    if object_list[0].object_type == 'galaxy':
        redshift0 = object_list[0].get_native_attribute('redshift')
        print('First redshift: ', redshift0)

    sum = 0
    for obj in object_list:
        sum = sum + 1
        if sum > 7216:
            print("Sum is now ", sum)
            print("obj id: ", obj.id)
        if sum > 7220:
            break

    print(f'Object list len:  {len(object_list)}')
    print(f'Objects found with "in":  {sum}')

    if len(object_list) < 5:
        print('Very short object list (< 5 elements).  done')
        exit(0)

    segment = object_list[2:5]
    print('Information for slice 2:5 ')
    for o in segment:
        print(f'object {o.id} of type {o.object_type} belongs to collection {o._belongs_to}')

    if len(object_list) < 304:
        print('Object list len < 304.  All done')
        exit(0)
    print('\nInformation for slice 285:300')
    segment = object_list[285:300]
    for o in segment:
        print(f'object {o.id} of type {o.object_type} belongs to collection {o._belongs_to}')

    # ixes = ([3,5,8],)
    ixes = (np.array([3, 5, 8, 300, 303]),)
    print(f'\nObjects with indexes {ixes[0]}')
    for o in object_list[ixes]:
        print(o.id)
    print('\nObjects in slice [3:9]')
    for o in object_list[3:9]:
        print(o.id)
    print('\nObjects in slice [300:304]')
    for o in object_list[300:304]:
        print(o.id)

    print('all done')
>>>>>>> bec65b95
<|MERGE_RESOLUTION|>--- conflicted
+++ resolved
@@ -805,293 +805,9 @@
     # Get bandpasses in case we need to compute fluxes
     _ = load_lsst_bandpasses()
     _ = load_roman_bandpasses()
-<<<<<<< HEAD
-    base_dir = os.path.dirname(config_file)
-    YamlIncludeConstructor.add_to_loader_class(loader_class=yaml.SafeLoader,
-                                               base_dir=base_dir)
-    with open(config_file) as f:
-        return SkyCatalog(yaml.safe_load(f), skycatalog_root=skycatalog_root,
-                          mp=mp, verbose=verbose)
-=======
 
     from skycatalogs.utils.config_utils import open_config_file
 
     config_dict = open_config_file(config_file)
     return SkyCatalog(config_dict, skycatalog_root=skycatalog_root, mp=mp,
-                      verbose=verbose)
-
-
-if __name__ == '__main__':
-    import time
-    cfg_file_name = 'skyCatalog.yaml'
-    skycatalog_root = os.getenv('SKYCATALOG_ROOT')
-    catalog_dir = 'reorg'
-    if len(sys.argv) > 1:
-        catalog_dir = sys.argv[1]
-    if len(sys.argv) > 2:
-        cfg_file_name = sys.argv[2]
-
-    cfg_file = os.path.join(skycatalog_root, catalog_dir, cfg_file_name)
-
-    write_sed = False
-    if len(sys.argv) > 3:
-        write_sed = True
-
-    # For tract 3828
-    #   55.73604 < ra < 57.563452
-    #  -37.19001 < dec < -35.702481
-
-    cat = open_catalog(cfg_file, skycatalog_root=skycatalog_root)
-    hps = cat._find_all_hps()
-    print('Found {} healpix pixels '.format(len(hps)))
-    for h in hps:
-        print(h)
-    ra_min_tract = 55.736
-    ra_max_tract = 57.564
-    dec_min_tract = -37.190
-    dec_max_tract = -35.702
-    # ra_min_small = 56.0
-    # ra_max_small = 56.2
-    ra_min_small = 55.9
-    ra_max_small = 56.1
-    dec_min_small = -36.2
-    dec_max_small = -36.0
-
-    sed_fmt = 'lambda: {:.1f}  f_lambda: {:g}'
-
-    rgn = Box(ra_min_small, ra_max_small, dec_min_small, dec_max_small)
-    vertices = [(ra_min_small, dec_min_small), (ra_min_small, dec_max_small),
-                (ra_max_small, dec_max_small), (ra_max_small, dec_min_small)]
-    rgn_poly = PolygonalRegion(vertices_radec=vertices)
-
-    intersect_hps = _get_intersecting_hps('ring', 32, rgn)
-
-    print("For region ", rgn)
-    print("intersecting pixels are ", intersect_hps)
-
-    intersect_poly_hps = _get_intersecting_hps('ring', 32, rgn_poly)
-    print("For region ", rgn_poly)
-    print("intersecting pixels are ", intersect_poly_hps)
-
-    at_slac = os.getenv('HOME').startswith('/sdf/home/')
-    if not at_slac:
-        obj_types = {'star', 'galaxy', 'sncosmo', 'snana'}
-    else:
-        obj_types = {'star', 'galaxy', 'sncosmo', 'snana', 'gaia_star'}
-
-    print('Invoke get_objects_by_region with box region, no gaia')
-    t0 = time.time()
-    object_list = cat.get_objects_by_region(rgn,
-                                            obj_type_set={'star', 'galaxy',
-                                                          'sncosmo'},
-                                            mjd=63200.0)
-    t_done = time.time()
-    print('Took ', t_done - t0)
-    # #### temporary obj_type_set={'galaxy', 'star'} )
-    #                                        obj_type_set=set(['galaxy']) )
-    # Try out get_objects_by_hp with no region
-    # colls = cat.get_objects_by_hp(9812, None, set(['galaxy']) )
-
-    print('Number of collections returned for box:  ',
-          object_list.collection_count)
-    print('Object count for box: ', len(object_list))
-
-    print('Invoke get_objects_by_region with polygonal region')
-    t0 = time.time()
-    object_list_poly = cat.get_objects_by_region(rgn_poly,
-                                                 obj_type_set=obj_types)
-    t_done = time.time()
-    print('Took ', t_done - t0)
-
-    print('Number of collections returned for polygon:  ',
-          object_list_poly.collection_count)
-    assert (object_list.collection_count == object_list_poly.collection_count)
-    print('Object count for polygon: ', len(object_list_poly))
-
-    fudge = 5
-    assert (len(object_list_poly) > len(object_list) - fudge)
-    assert (len(object_list_poly) < len(object_list) + fudge)
-
-    print('Now try inscribed polygon which is not a box')
-    ra_avg = (ra_min_small + ra_max_small) * 0.5
-    dec_avg = (dec_min_small + dec_max_small) * 0.5
-    diamond_vertices = [(ra_min_small, dec_avg), (ra_avg, dec_max_small),
-                        (ra_max_small, dec_avg), (ra_avg, dec_min_small)]
-    rgn_diamond = PolygonalRegion(vertices_radec=diamond_vertices)
-
-    intersect_diamond_hps = _get_intersecting_hps('ring', 32, rgn_diamond)
-    print("for diamond region ", rgn_diamond)
-    print("intersecting pixels are ", intersect_diamond_hps)
-
-    print('Invoke get_objects_by_region with diamond region')
-    t0 = time.time()
-    object_list_diamond = cat.get_objects_by_region(rgn_diamond,
-                                                    obj_type_set=obj_types)
-    t_done = time.time()
-    print('Took ', t_done - t0)
-
-    print('Number of collections returned for diamond:  ',
-          object_list_diamond.collection_count)
-    print('Object count for diamond: ', len(object_list_diamond))
-
-    # ### TEMP FOR DEBUGGING
-    # ## exit(0)
-
-    # For now SIMS_SED_LIBRARY_DIR is undefined at SLAC, making it impossible
-    # to get SEDs for stars. So (crudely) determine whether or not
-    # we're running at SLAC
-
-    colls = object_list.get_collections()
-    got_a_sed = False
-    for c in colls:
-        n_obj = len(c)
-        print("For hpid ", c.get_partition_id(), "found ", n_obj, " objects")
-        if (n_obj) < 1:
-            continue
-        print("First object: ")
-        print(c[0], '\nid=', c[0].id, ' ra=', c[0].ra, ' dec=', c[0].dec,
-              ' belongs_index=', c[0]._belongs_index,
-              ' object_type: ', c[0].object_type)
-
-        if (n_obj < 3):
-            continue
-        print("Slice [1:3]")
-        slice13 = c[1:3]
-        for o in slice13:
-            print('id=', o.id, ' ra=', o.ra, ' dec=', o.dec, ' belongs_index=',
-                  o._belongs_index,  ' object_type: ', o.object_type)
-            print(o.object_type)
-            if o.object_type == 'star':
-                if not at_slac:
-                    print(o.get_instcat_entry())
-                    sed, magnorm = o._get_sed()
-                    print('For star magnorm: ', magnorm)
-                    if magnorm < 1000:
-                        print('Length of sed: ', len(sed.wave_list))
-            elif o.object_type == 'sncosmo':
-                print(o.get_instcat_entry())
-                for b in {'u', 'g', 'r', 'i', 'z', 'y'}:
-                    print(o.get_LSST_flux(b))
-            elif o.object_type == 'galaxy':
-                for cmp in ['disk', 'bulge', 'knots']:
-                    print(cmp)
-                    if cmp in o.subcomponents:
-                        # broken for galaxies currently
-                        # print(o.get_instcat_entry(component=cmp))
-                        sed, _ = o._get_sed(cmp)
-                        if sed:
-                            print('Length of sed table: ', len(sed.wave_list))
-                            if not got_a_sed:
-                                got_a_sed = True
-                                th = o.get_native_attribute(f'sed_val_{cmp}')
-                                print('Tophat values: ', th)
-                                sed, _ = o._get_sed(component=cmp)
-                                print('Simple sed wavelengths:')
-                                print(sed.wave_list)
-                                print('Simple sed values:')
-                                print([sed(w) for w in sed.wave_list])
-                                if write_sed:
-                                    o.write_sed('simple_sed.txt',
-                                                component=cmp)
-                                sed_fine, _ = o._get_sed(component=cmp,
-                                                         resolution=1.0)
-                                print('Bin width = 1 nm')
-                                print('Initial wl values',
-                                      sed_fine.wave_list[:20])
-                                print('Start at bin 100',
-                                      sed_fine.wave_list[100:120])
-                                print('Initial values')
-                                print([sed_fine(w) for w in sed_fine.wave_list[:20]])
-                                print('Start at bin 100')
-                                print([sed_fine(w) for w in sed_fine.wave_list[100:120]])
-                        else:
-                            print('All-zero sed')
-
-                # Try out old wrapper functions
-                print("\nget_dust:")
-                i_av, i_rv, g_av, g_rv = o._get_dust()
-                print(f'i_av={i_av} i_rv={i_rv} g_av={g_av} g_rv={g_rv}')
-                print("\nget_wl_params")
-                g1, g2, mu = o.get_wl_params()
-                print(f'g1={g1} g2={g2} mu={mu}')
-                print("\nget_gsobject_components. Keys of returned dict:")
-                gs_dict = o.get_gsobject_components()
-                print(gs_dict.keys())
-                print("\nget_observer_sed_components.  Keys of returned dict:")
-                o_seds = o.get_observer_sed_components()
-                print(o_seds.keys())
-
-                f = o.get_LSST_flux('i')
-                print(f'Flux for i bandpass: {f}')
-                fluxes = o.get_LSST_fluxes()
-                for k, v in fluxes.items():
-                    print(f'Bandpass {k} has flux {v}')
-
-        if n_obj > 200:
-            print("Object 200")
-            print(c[200], '\nid=', c[200].id, ' ra=', c[200].ra, ' dec=',
-                  c[200].dec,
-                  ' belongs_index=', c[200]._belongs_index)
-        if n_obj > 163997:
-            slice_late = c[163994:163997]
-            print('\nobjects indexed 163994 through 163996')
-            for o in slice_late:
-                print('id=', o.id, ' ra=', o.ra, ' dec=', o.dec,
-                      ' belongs_index=', o._belongs_index)
-
-    print('Total object count: ', len(object_list))
-
-    if len(object_list) == 0:
-        print('Empty object list. All done')
-        exit(0)
-
-    obj = object_list[0]
-    print("Type of element in object_list:", type(obj))
-
-    if object_list[0].object_type == 'galaxy':
-        redshift0 = object_list[0].get_native_attribute('redshift')
-        print('First redshift: ', redshift0)
-
-    sum = 0
-    for obj in object_list:
-        sum = sum + 1
-        if sum > 7216:
-            print("Sum is now ", sum)
-            print("obj id: ", obj.id)
-        if sum > 7220:
-            break
-
-    print(f'Object list len:  {len(object_list)}')
-    print(f'Objects found with "in":  {sum}')
-
-    if len(object_list) < 5:
-        print('Very short object list (< 5 elements).  done')
-        exit(0)
-
-    segment = object_list[2:5]
-    print('Information for slice 2:5 ')
-    for o in segment:
-        print(f'object {o.id} of type {o.object_type} belongs to collection {o._belongs_to}')
-
-    if len(object_list) < 304:
-        print('Object list len < 304.  All done')
-        exit(0)
-    print('\nInformation for slice 285:300')
-    segment = object_list[285:300]
-    for o in segment:
-        print(f'object {o.id} of type {o.object_type} belongs to collection {o._belongs_to}')
-
-    # ixes = ([3,5,8],)
-    ixes = (np.array([3, 5, 8, 300, 303]),)
-    print(f'\nObjects with indexes {ixes[0]}')
-    for o in object_list[ixes]:
-        print(o.id)
-    print('\nObjects in slice [3:9]')
-    for o in object_list[3:9]:
-        print(o.id)
-    print('\nObjects in slice [300:304]')
-    for o in object_list[300:304]:
-        print(o.id)
-
-    print('all done')
->>>>>>> bec65b95
+                      verbose=verbose)